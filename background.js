--- conflicted
+++ resolved
@@ -72,15 +72,8 @@
 
 // Function to interact with various LLM APIs
 async function enhanceTextWithLLM(promptId, text) {
-<<<<<<< HEAD
-  // Retrieve API key from storage
-  const { openaiApiKey } = await browser.storage.sync.get('openaiApiKey');
-
-  if (!openaiApiKey) {
-    throw new Error('OpenAI API key not set. Please set it in the extension options.');
-=======
   // Retrieve settings from storage
-  const { llmProvider, openaiApiKey, anthropicApiKey, ollamaEndpoint } = await chrome.storage.sync.get(['llmProvider', 'openaiApiKey', 'anthropicApiKey', 'ollamaEndpoint']);
+  const { llmProvider, openaiApiKey, anthropicApiKey, ollamaEndpoint } = await browser.storage.sync.get(['llmProvider', 'openaiApiKey', 'anthropicApiKey', 'ollamaEndpoint']);
   
   const prompt = DEFAULT_PROMPTS.find(p => p.id === promptId).prompt;
   const fullPrompt = `${prompt}:\n\n${text}`;
@@ -94,7 +87,6 @@
       return await enhanceWithOllama(ollamaEndpoint, fullPrompt);
     default:
       throw new Error('Invalid LLM provider selected');
->>>>>>> 95ced57e
   }
 }
 
@@ -108,21 +100,13 @@
       method: 'POST',
       headers: {
         'Content-Type': 'application/json',
-<<<<<<< HEAD
-        'Authorization': `Bearer ${openaiApiKey}`,
-=======
         'Authorization': `Bearer ${encodeURIComponent(apiKey)}`,
->>>>>>> 95ced57e
       },
       body: JSON.stringify({
         model: 'gpt-3.5-turbo', // Update to a model available to you
         messages: [
           { role: 'system', content: 'You are a helpful assistant.' },
-<<<<<<< HEAD
-          { role: 'user', content: `${prompt}\n\n${text}` }
-=======
           { role: 'user', content: prompt }
->>>>>>> 95ced57e
         ],
         max_tokens: 1000,
         temperature: 0.7,
