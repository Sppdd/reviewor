--- conflicted
+++ resolved
@@ -21,7 +21,6 @@
       "js": ["libs/diff.min.js", "content.js"]
     }
   ],
-<<<<<<< HEAD
   "options_ui": {
     "page": "options.html",
     "browser_style": true
@@ -31,12 +30,9 @@
       "id": "scramble@example.com",
       "strict_min_version": "48.0"
     }
-  }
-=======
-  "options_page": "options.html",
+  },
   "action": {
     "default_popup": "popup.html"
   },
   "key": "MIIBIjANBgkqhkiG9w0BAQEFAAOCAQ8AMIIBCgKCAQEA3nzJuYJqG8x3ED6uT5+dsP9CpCNAVVxfSLA6AgOmn4zOxUoWT8OEmOu8AYS8NpBiQbAcOqIkrkjhClOWRkYpwg7NM4rRBHLGGOpTvKw1rq+4G1GAMD2OgqmlkRlUvN6YMaX12Vmdv8J+NGx61yPaFFfAeAtIvP0a4qi6GR6f0o84YJ99GURRpjGLnJjoAh3hbOKzPvWTa5Fu1t2mAUJaCYuwvTSMh6XhHPyU9tvUVfKIpLYKwY+pEvVhCYIVvWZ/9ylu75LeThEKnfB7cIWy+a+xrldqyc8EtdCoqgk7JGyI2n5vEwzOlod39tyTr/iXeoGFHQ0aZtpBSUyX4unDAQIDAQAB"
->>>>>>> 95ced57e
 }